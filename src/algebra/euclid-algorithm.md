---
title: Euclidean algorithm for computing the greatest common divisor
hide:
  - navigation
---
# Euclidean algorithm for computing the greatest common divisor

Given two non-negative integers $a$ and $b$, we have to find their **GCD** (greatest common divisor), i.e. the largest number which is a divisor of both $a$ and $b$.
It's commonly denoted by $\gcd(a, b)$. Mathematically it is defined as:

$$\gcd(a, b) = \max_ {k = 1 \dots \infty ~ : ~ k \mid a ~ \wedge k ~ \mid b} k.$$

(here the symbol "$\mid$" denotes divisibility, i.e. "$k \mid a$" means "$k$ divides $a$")

When one of the numbers is zero, while the other is non-zero, their greatest common divisor, by definition, is the second number. When both numbers are zero, their greatest common divisor is undefined (it can be any arbitrarily large number), but we can define it to be zero. Which gives us a simple rule: if one of the numbers is zero, the greatest common divisor is the other number.

The Euclidean algorithm, discussed below, allows to find the greatest common divisor of two numbers $a$ and $b$ in $O(\log \min(a, b))$.

The algorithm was first described in Euclid's "Elements" (circa 300 BC), but it is possible that the algorithm has even earlier origins.

## Algorithm

Originally, the Euclidean algorithm was formulated as follows: subtract the smaller number from the larger one until one of the numbers is zero. Indeed, if $g$ divides $a$ and $b$, it also divides $a-b$. On the other hand, if $g$ divides $a-b$ and $b$, then it also divides $a = b + (a-b)$, which means that the sets of the common divisors of $\{a, b\}$ and $\{b,a-b\}$ coincide.

Note that $a$ remains the larger number until $b$ is subtracted from it at least $\left\lfloor\frac{a}{b}\right\rfloor$ times. Therefore, to speed things up, $a-b$ is substituted with $a-\left\lfloor\frac{a}{b}\right\rfloor b = a \bmod b$. Then the algorithm is formulated in an extremely simple way:

$$\gcd(a, b) = \begin{cases}a,&\text{if }b = 0 \\ \gcd(b, a \bmod b),&\text{otherwise.}\end{cases}$$

## Implementation

```cpp
int gcd (int a, int b) {
    if (b == 0)
        return a;
    else
        return gcd (b, a % b);
}
```

Using the ternary operator in C++, we can write it as a one-liner.

```cpp
int gcd (int a, int b) {
    return b ? gcd (b, a % b) : a;
}
```

And finally, here is a non-recursive implementation:

```cpp
int gcd (int a, int b) {
    while (b) {
        a %= b;
        swap(a, b);
    }
    return a;
}
```

<<<<<<< HEAD
## Correctness Proof

First, notice that in each iteration of the Euclidean algorithm the second argument strictly decreases, therefore (since the arguments are always non-negative) the algorithm will always terminate.

For the proof of correctness, we need to show that $\gcd(a, b) = \gcd(b, a \bmod b)$ for all $a \geq 0$, $b > 0$.

We will show that the value on the left side of the equation divides the value on the right side and vice versa. Obviously, this would mean that the left and right sides are equal, which will prove Euclid's algorithm.

Let $d = \gcd(a, b)$. Then by definition $d\mid a$ and $d\mid b$.

Now let's represent the remainder of the division of $a$ by $b$ as follows:

$$a \bmod b = a - b \cdot \Bigl\lfloor\dfrac{a}{b}\Bigr\rfloor$$

From this it follows that $d \mid (a \bmod b)$, which means we have the system of divisibilities:

$$\begin{cases}d \mid b,\\ d \mid (a \mod b)\end{cases}$$

Now we use the fact that for any three numbers $p$, $q$, $r$, if $p\mid q$ and $p\mid r$ then $p\mid \gcd(q, r)$. In our case, we get:

$$d = \gcd(a, b) \mid \gcd(b, a \mod b)$$

Thus we have shown that the left side of the original equation divides the right. The second half of the proof is similar.
=======
Note that since C++17, `gcd` is implemented as a [standard function](https://en.cppreference.com/w/cpp/numeric/gcd) in C++.
>>>>>>> 09d91f2a

## Time Complexity

The running time of the algorithm is estimated by Lamé's theorem, which establishes a surprising connection between the Euclidean algorithm and the Fibonacci sequence:

If $a > b \geq 1$ and $b < F_n$ for some $n$, the Euclidean algorithm performs at most $n-2$ recursive calls.

Moreover, it is possible to show that the upper bound of this theorem is optimal. When $a = F_n$ and $b = F_{n-1}$, $gcd(a, b)$ will perform exactly $n-2$ recursive calls. In other words, consecutive Fibonacci numbers are the worst case input for Euclid's algorithm.

Given that Fibonacci numbers grow exponentially, we get that the Euclidean algorithm works in $O(\log \min(a, b))$.

Another way to estimate the complexity is to notice that $a \bmod b$ for the case $a \geq b$ is at least $2$ times smaller than $a$, so the larger number is reduced at least in half on each iteration of the algorithm.

## Least common multiple

Calculating the least common multiple (commonly denoted **LCM**) can be reduced to calculating the GCD with the following simple formula:

$$\text{lcm}(a, b) = \frac{a \cdot b}{\gcd(a, b)}$$

Thus, LCM can be calculated using the Euclidean algorithm with the same time complexity:

A possible implementation, that cleverly avoids integer overflows by first dividing $a$ with the GCD, is given here:

```cpp
int lcm (int a, int b) {
    return a / gcd(a, b) * b;
}
```

## Binary GCD

The Binary GCD algorithm is an optimization to the normal Eulidean algorithm.

The slow part of the normal algorithm are the modulo operations. Modulo operations, although we see them as $O(1)$, are a lot slower than simpler operations like addition, subtraction or bitwise operations.
So it would be better to avoid those.

It turns out, that you can design a fast GCD algorithm that avoids modulo operations.
It's based on a few properties:

  - If both numbers are even, then we can factor out a two of both and compute the GCD of the remaining numbers: $\gcd(2a, 2b) = 2 \gcd(a, b)$.
  - If one of the numbers is even and the other one is odd, then we can remove the factor 2 from the even one: $\gcd(2a, b) = \gcd(a, b)$ if $b$ is odd.
  - If both numbers are odd, then subtracting one number of the other one will not change the GCD: $\gcd(a, b) = \gcd(b, a-b)$

Using only these properties, and some fast bitwise functions from GCC, we can implement a fast version:

```cpp
int gcd(int a, int b) {
    if (!a || !b)
        return a | b;
    unsigned shift = __builtin_ctz(a | b);
    a >>= __builtin_ctz(a);
    do {
        b >>= __builtin_ctz(b);
        if (a > b)
            swap(a, b);
        b -= a;
    } while (b);
    return a << shift;
}
```

Notice, that such an optimization is usually not necessary, and most programming languages already have a GCD function in their standard libraries.
E.g. C++17 has such a function `std::gcd` in the `numeric` header.

## Practice Problems

- [Codechef - GCD and LCM](https://www.codechef.com/problems/FLOW016)<|MERGE_RESOLUTION|>--- conflicted
+++ resolved
@@ -57,33 +57,7 @@
 }
 ```
 
-<<<<<<< HEAD
-## Correctness Proof
-
-First, notice that in each iteration of the Euclidean algorithm the second argument strictly decreases, therefore (since the arguments are always non-negative) the algorithm will always terminate.
-
-For the proof of correctness, we need to show that $\gcd(a, b) = \gcd(b, a \bmod b)$ for all $a \geq 0$, $b > 0$.
-
-We will show that the value on the left side of the equation divides the value on the right side and vice versa. Obviously, this would mean that the left and right sides are equal, which will prove Euclid's algorithm.
-
-Let $d = \gcd(a, b)$. Then by definition $d\mid a$ and $d\mid b$.
-
-Now let's represent the remainder of the division of $a$ by $b$ as follows:
-
-$$a \bmod b = a - b \cdot \Bigl\lfloor\dfrac{a}{b}\Bigr\rfloor$$
-
-From this it follows that $d \mid (a \bmod b)$, which means we have the system of divisibilities:
-
-$$\begin{cases}d \mid b,\\ d \mid (a \mod b)\end{cases}$$
-
-Now we use the fact that for any three numbers $p$, $q$, $r$, if $p\mid q$ and $p\mid r$ then $p\mid \gcd(q, r)$. In our case, we get:
-
-$$d = \gcd(a, b) \mid \gcd(b, a \mod b)$$
-
-Thus we have shown that the left side of the original equation divides the right. The second half of the proof is similar.
-=======
 Note that since C++17, `gcd` is implemented as a [standard function](https://en.cppreference.com/w/cpp/numeric/gcd) in C++.
->>>>>>> 09d91f2a
 
 ## Time Complexity
 
