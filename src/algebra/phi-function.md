---
title: Euler's totient function
hide:
  - navigation
---
# Euler's totient function

Euler's totient function, also known as **phi-function** $\phi (n)$, counts the number of integers between 1 and $n$ inclusive, which are coprime to $n$. Two numbers are coprime if their greatest common divisor equals $1$ ($1$ is considered to be coprime to any number).

Here are values of $\phi(n)$ for the first few positive integers:
$$\begin{array}{|c|c|c|c|c|c|c|c|c|c|c|c|c|c|c|c|c|c|c|c|c|c|}
\hline
n & 1 & 2 & 3 & 4 & 5 & 6 & 7 & 8 & 9 & 10 & 11 & 12 & 13 & 14 & 15 & 16 & 17 & 18 & 19 & 20 & 21 \\\\ \hline
\phi(n) & 1 & 1 & 2 & 2 & 4 & 2 & 6 & 4 & 6 & 4 & 10 & 4 & 12 & 6 & 8 & 8 & 16 & 6 & 18 & 8 & 12 \\\\ \hline
\end{array}$$

## Properties

The following properties of Euler totient function are sufficient to calculate it for any number:

  - If $p$ is a prime number, then $\gcd(p, q) = 1$ for all $1 \le q < p$. Therefore we have:
  
$$\phi (p) = p - 1.$$

  - If $p$ is a prime number and $k \ge 1$, then there are exactly $p^k / p$ numbers between $1$ and $p^k$ that are divisible by $p$.
    Which gives us:
    
$$\phi(p^k) = p^k - p^{k-1}.$$

  - If $a$ and $b$ are relatively prime, then:
    
    \[\phi(a b) = \phi(a) \cdot \phi(b).\]
    
    This relation is not trivial to see. It follows from the [Chinese remainder theorem](chinese-remainder-theorem.md). The Chinese remainder theorem guarantees, that for each $0 \le x < a$ and each $0 \le y < b$, there exists a unique $0 \le z < a b$ with $z \equiv x \pmod{a}$ and $z \equiv y \pmod{b}$. It's not hard to show that $z$ is coprime to $a b$ if and only if $x$ is coprime to $a$ and $y$ is coprime to $b$. Therefore the amount of integers coprime to $a b$ is equal to product of the amounts of $a$ and $b$.

<<<<<<< HEAD
=======
<ul><li>If $a$ and $b$ are relatively prime, then:
    $$\phi(a b) = \phi(a) \cdot \phi(b).$$
    This relation is not trivial to see. It follows from the <a href="algebra/chinese-remainder-theorem.html">Chinese remainder theorem</a>. The Chinese remainder theorem guarantees, that for each $0 \le x < a$ and each $0 \le y < b$, there exists a unique $0 \le z < a b$ with $z \equiv x \pmod{a}$ and $z \equiv y \pmod{b}$. It's not hard to show that $z$ is coprime to $a b$ if and only if $x$ is coprime to $a$ and $y$ is coprime to $b$. Therefore the amount of integers coprime to $a b$ is equal to product of the amounts of $a$ and $b$.
</li>
>>>>>>> d0924caf

  - In general, for not coprime $a$ and $b$, the equation

    \[\phi(ab) = \phi(a) \cdot \phi(b) \cdot \dfrac{d}{\phi(d)}\]

    with $d = \gcd(a, b)$ holds.

Thus, using the first three properties, we can compute $\phi(n)$ through the factorization of $n$ (decomposition of $n$ into a product of its prime factors).
If $n = {p_1}^{a_1} \cdot {p_2}^{a_2} \cdots {p_k}^{a_k}$, where $p_i$ are prime factors of $n$,

$$\begin{align}
\phi (n) &= \phi ({p_1}^{a_1}) \cdot \phi ({p_2}^{a_2}) \cdots  \phi ({p_k}^{a_k}) \\\\
&= \left({p_1}^{a_1} - {p_1}^{a_1 - 1}\right) \cdot \left({p_2}^{a_2} - {p_2}^{a_2 - 1}\right) \cdots \left({p_k}^{a_k} - {p_k}^{a_k - 1}\right) \\\\
&= p_1^{a_1} \cdot \left(1 - \frac{1}{p_1}\right) \cdot p_2^{a_2} \cdot \left(1 - \frac{1}{p_2}\right) \cdots p_k^{a_k} \cdot \left(1 - \frac{1}{p_k}\right) \\\\
&= n \cdot \left(1 - \frac{1}{p_1}\right) \cdot \left(1 - \frac{1}{p_2}\right) \cdots \left(1 - \frac{1}{p_k}\right)
\end{align}$$

## Implementation

Here is an implementation using factorization in $O(\sqrt{n})$:

```cpp
int phi(int n) {
    int result = n;
    for (int i = 2; i * i <= n; i++) {
        if (n % i == 0) {
            while (n % i == 0)
                n /= i;
            result -= result / i;
        }
    }
    if (n > 1)
        result -= result / n;
    return result;
}
```

## Euler totient function from $1$ to $n$ in $O(n \log\log{n})$ { #etf_1_to_n data-toc-label="Euler totient function from 1 to n in <script type=\"math/tex\">O(n log log n)</script>" }

If we need all all the totient of all numbers between $1$ and $n$, then factorizing all $n$ numbers is not efficient.
We can use the same idea as the [Sieve of Eratosthenes](sieve-of-eratosthenes.md).
It is still based on the property shown above, but instead of updating the temporary result for each prime factor for each number, we find all prime numbers and for each one update the temporary results of all numbers that are divisible by that prime number.

Since this approach is basically identical to the Sieve of Eratosthenes, the complexity will also be the same: $O(n \log \log n)$

```cpp
void phi_1_to_n(int n) {
    vector<int> phi(n + 1);
    phi[0] = 0;
    phi[1] = 1;
    for (int i = 2; i <= n; i++)
        phi[i] = i;
    
    for (int i = 2; i <= n; i++) {
        if (phi[i] == i) {
            for (int j = i; j <= n; j += i)
                phi[j] -= phi[j] / i;
        }
    }
}
```


## Divisor sum property {#divsum}

This interesting property was established by Gauss:

$$ \sum_{d|n} \phi{(d)} = n$$

Here the sum is over all positive divisors $d$ of $n$.

For instance the divisors of 10 are 1, 2, 5 and 10.
Hence $\phi{(1)} + \phi{(2)} + \phi{(5)} + \phi{(10)} = 1 + 1 + 4 + 4 = 10$.

### Finding the totient from 1 to $n$ using the divisor sum property { data-toc-label="Finding the totient from 1 to n using the divisor sum property" }

The divisor sum property also allows us to compute the totient of all numbers between 1 and $n$.
This implementation is a little simpler than the previous implementation based on the Sieve of Eratosthenes, however also has a slightly worse complexity: $O(n \log n)$

```cpp
void phi_1_to_n(int n) {
    vector<int> phi(n + 1);
    phi[0] = 0;
    phi[1] = 1;
    for (int i = 2; i <= n; i++)
        phi[i] = i - 1;
    
    for (int i = 2; i <= n; i++)
        for (int j = 2 * i; j <= n; j += i)
              phi[j] -= phi[i];
}
```

## Application in Euler's theorem { #application }

The most famous and important property of Euler's totient function is expressed in **Euler's theorem**: 

$$a^{\phi(m)} \equiv 1 \pmod m \quad \text{if } a \text{ and } m \text{ are relatively prime.}$$

In the particular case when $m$ is prime, Euler's theorem turns into **Fermat's little theorem**:

$$a^{m - 1} \equiv 1 \pmod m$$

Euler's theorem and Euler's totient function occur quite often in practical applications, for example both are used to compute the [modular multiplicative inverse](module-inverse.md).

As immediate consequence we also get the equivalence:

$$a^n \equiv a^{n \bmod \phi(m)} \pmod m$$

This allows computing $x^n \bmod m$ for very big $n$, especially if $n$ is the result of another computation, as it allows to compute $n$ under a modulo.

## Generalization

There is a less known version of the last equivalence, that allows computing $x^n \bmod m$ efficiently for not coprime $x$ and $m$.
For arbitrary $x, m$ and $n \geq \log_2 m$:

$$x^{n}\equiv x^{\phi(m)+[n \bmod \phi(m)]} \mod m$$

Proof:

Let $p_1, \dots, p_t$ be common prime divisors of $x$ and $m$, and $k_i$ their exponents in $m$.
With those we define $a = p_1^{k_1} \dots p_t^{k_t}$, which makes $\frac{m}{a}$ coprime to $x$.
And let $k$ be the smallest number such that $a$ divides $x^k$.
Assuming $n \ge k$, we can write:

$$\begin{align}x^n \bmod m &= \frac{x^k}{a}ax^{n-k}\bmod m \\
&= \frac{x^k}{a}\left(ax^{n-k}\bmod m\right) \bmod m \\
&= \frac{x^k}{a}\left(ax^{n-k}\bmod a \frac{m}{a}\right) \bmod m \\
&=\frac{x^k}{a} a \left(x^{n-k} \bmod \frac{m}{a}\right)\bmod m \\
&= x^k\left(x^{n-k} \bmod \frac{m}{a}\right)\bmod m
\end{align}$$

The equivalence between the third and forth line follows from the fact that $ab \bmod ac = a(b \bmod c)$.
Indeed if $b = cd + r$ with $r < c$, then $ab = acd + ar$ with $ar < ac$.

Since $x$ and $\frac{m}{a}$ are coprime, we can apply Euler's theorem and get the efficient (since $k$ is very small; in fact $k \le \log_2 m$) formula:

$$x^n \bmod m = x^k\left(x^{n-k \bmod \phi(\frac{m}{a})} \bmod \frac{m}{a}\right)\bmod m.$$

This formula is difficult to apply, but we can use it to analyze the behavior of $x^n \bmod m$. We can see that the sequence of powers $(x^1 \bmod m, x^2 \bmod m, x^3 \bmod m, \dots)$ enters a cycle of length $\phi\left(\frac{m}{a}\right)$ after the first $k$ (or less) elements. 
$\phi\left(\frac{m}{a}\right)$ divides $\phi(m)$ (because $a$ and $\frac{m}{a}$ are coprime we have $\phi(a) \cdot \phi\left(\frac{m}{a}\right) = \phi(m)$), therefore we can also say that the period has length $\phi(m)$.
And since $\phi(m) \ge \log_2 m \ge k$, we can conclude the desired, much simpler, formula:

$$ x^n \equiv x^{\phi(m)} x^{(n - \phi(m)) \bmod \phi(m)} \bmod m \equiv x^{\phi(m)+[n \bmod \phi(m)]} \mod m.$$

## Practice Problems  

* [SPOJ #4141 "Euler Totient Function" [Difficulty: CakeWalk]](http://www.spoj.com/problems/ETF/)
* [UVA #10179 "Irreducible Basic Fractions" [Difficulty: Easy]](http://uva.onlinejudge.org/index.php?option=onlinejudge&page=show_problem&problem=1120)
* [UVA #10299 "Relatives" [Difficulty: Easy]](http://uva.onlinejudge.org/index.php?option=onlinejudge&page=show_problem&problem=1240)
* [UVA #11327 "Enumerating Rational Numbers" [Difficulty: Medium]](http://uva.onlinejudge.org/index.php?option=com_onlinejudge&Itemid=8&page=show_problem&problem=2302)
* [TIMUS #1673 "Admission to Exam" [Difficulty: High]](http://acm.timus.ru/problem.aspx?space=1&num=1673)
* [UVA 10990 - Another New Function](https://uva.onlinejudge.org/index.php?option=onlinejudge&page=show_problem&problem=1931)
* [Codechef - Golu and Sweetness](https://www.codechef.com/problems/COZIE)
* [SPOJ - LCM Sum](http://www.spoj.com/problems/LCMSUM/)
* [GYM - Simple Calculations  (F)](http://codeforces.com/gym/100975)
* [UVA 13132 - Laser Mirrors](https://uva.onlinejudge.org/index.php?option=com_onlinejudge&Itemid=8&page=show_problem&problem=5043)
* [SPOJ - GCDEX](http://www.spoj.com/problems/GCDEX/)
* [UVA 12995 - Farey Sequence](https://uva.onlinejudge.org/index.php?option=com_onlinejudge&Itemid=8&page=show_problem&problem=4878)
* [SPOJ - Totient in Permutation (easy)](http://www.spoj.com/problems/TIP1/)
* [LOJ - Mathematically Hard](http://lightoj.com/volume_showproblem.php?problem=1007)
* [SPOJ - Totient Extreme](http://www.spoj.com/problems/DCEPCA03/)
* [SPOJ - Playing with GCD](http://www.spoj.com/problems/NAJPWG/)
* [SPOJ - G Force](http://www.spoj.com/problems/DCEPC12G/)
* [SPOJ - Smallest Inverse Euler Totient Function](http://www.spoj.com/problems/INVPHI/)
* [Codeforces - Power Tower](http://codeforces.com/problemset/problem/906/D)<|MERGE_RESOLUTION|>--- conflicted
+++ resolved
@@ -32,14 +32,6 @@
     \[\phi(a b) = \phi(a) \cdot \phi(b).\]
     
     This relation is not trivial to see. It follows from the [Chinese remainder theorem](chinese-remainder-theorem.md). The Chinese remainder theorem guarantees, that for each $0 \le x < a$ and each $0 \le y < b$, there exists a unique $0 \le z < a b$ with $z \equiv x \pmod{a}$ and $z \equiv y \pmod{b}$. It's not hard to show that $z$ is coprime to $a b$ if and only if $x$ is coprime to $a$ and $y$ is coprime to $b$. Therefore the amount of integers coprime to $a b$ is equal to product of the amounts of $a$ and $b$.
-
-<<<<<<< HEAD
-=======
-<ul><li>If $a$ and $b$ are relatively prime, then:
-    $$\phi(a b) = \phi(a) \cdot \phi(b).$$
-    This relation is not trivial to see. It follows from the <a href="algebra/chinese-remainder-theorem.html">Chinese remainder theorem</a>. The Chinese remainder theorem guarantees, that for each $0 \le x < a$ and each $0 \le y < b$, there exists a unique $0 \le z < a b$ with $z \equiv x \pmod{a}$ and $z \equiv y \pmod{b}$. It's not hard to show that $z$ is coprime to $a b$ if and only if $x$ is coprime to $a$ and $y$ is coprime to $b$. Therefore the amount of integers coprime to $a b$ is equal to product of the amounts of $a$ and $b$.
-</li>
->>>>>>> d0924caf
 
   - In general, for not coprime $a$ and $b$, the equation
 
