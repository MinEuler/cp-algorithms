---
title: Main Page
---

{% include 'index_body' %}

## Navigation

<<<<<<< HEAD
- January 16, 2022: Switched to the [MkDocs](https://www.mkdocs.org/) site generator with the [Material for MkDocs](https://squidfunk.github.io/mkdocs-material/) theme, which give the website a more modern look, brings a couple of new features (dark mode, better search, ...), makes the website more stable (in terms of rendering math formulas), and makes it easier to contribute.

Full list of updates: [Commit History](https://github.com/e-maxx-eng/e-maxx-eng/commits/master)

## Articles

### Algebra

- **Fundamentals**
    - [Binary Exponentiation](algebra/binary-exp.md)
    - [Euclidean algorithm for computing the greatest common divisor](algebra/euclid-algorithm.md)
    - [Extended Euclidean Algorithm](algebra/extended-euclid-algorithm.md)
    - [Linear Diophantine Equations](algebra/linear-diophantine-equation.md)
    - [Fibonacci Numbers](algebra/fibonacci-numbers.md)
- **Prime numbers**
    - [Sieve of Eratosthenes](algebra/sieve-of-eratosthenes.md)
    - [Linear Sieve](algebra/prime-sieve-linear.md)
    - [Primality tests](algebra/primality_tests.md)
    - [Integer factorization](algebra/factorization.md)
- **Number-theoretic functions**
    - [Euler's totient function](algebra/phi-function.md)
    - [Number of divisors / sum of divisors](algebra/divisors.md)
- **Modular arithmetic**
    - [Modular Inverse](algebra/module-inverse.md)
    - [Linear Congruence Equation](algebra/linear_congruence_equation.md)
    - [Chinese Remainder Theorem](algebra/chinese-remainder-theorem.md)
    - [Factorial modulo $p$](algebra/factorial-modulo.md)
    - [Discrete Log](algebra/discrete-log.md)
    - [Primitive Root](algebra/primitive-root.md)
    - [Discrete Root](algebra/discrete-root.md)
    - [Montgomery Multiplication](algebra/montgomery_multiplication.md)
- **Number systems**
    - [Balanced Ternary](algebra/balanced-ternary.md)
    - [Gray code](algebra/gray-code.md)
- **Miscellaneous**
    - [Enumerating submasks of a bitmask](algebra/all-submasks.md)
    - [Arbitrary-Precision Arithmetic](algebra/big-integer.md)
    - [Fast Fourier transform](algebra/fft.md)
    - [Operations on polynomials and series](algebra/polynomial.md)

### Data Structures

- **Fundamentals**
    - [Minimum Stack / Minimum Queue](data_structures/stack_queue_modification.md)
    - [Sparse Table](data_structures/sparse-table.md)
- **Trees**
    - [Disjoint Set Union](data_structures/disjoint_set_union.md)
    - [Fenwick Tree](data_structures/fenwick.md)
    - [Sqrt Decomposition](data_structures/sqrt_decomposition.md)
    - [Segment Tree](data_structures/segment_tree.md)
    - [Treap](data_structures/treap.md)
    - [Sqrt Tree](data_structures/sqrt-tree.md)
    - [Randomized Heap](data_structures/randomized_heap.md)
- **Advanced**
    - [Deleting from a data structure in O(T(n)log n)](data_structures/deleting_in_log_n.md)

### Dynamic Programming

- **DP optimizations**
    - [Divide and Conquer DP](dynamic_programming/divide-and-conquer-dp.md)
- **Tasks**
    - [Dynamic Programming on Broken Profile. Problem "Parquet"](dynamic_programming/profile-dynamics.md)
    - [Finding the largest zero submatrix](dynamic_programming/zero_matrix.md)

### String Processing

- **Fundamentals**
    - [String Hashing](string/string-hashing.md)
    - [Rabin-Karp for String Matching](string/rabin-karp.md)
    - [Prefix function - Knuth-Morris-Pratt](string/prefix-function.md)
    - [Z-function](string/z-function.md)
    - [Suffix Array](string/suffix-array.md)
    - [Aho-Corasick algorithm](string/aho_corasick.md)
- **Advanced**
    - [Suffix Tree](string/suffix-tree-ukkonen.md)
    - [Suffix Automaton](string/suffix-automaton.md)
    - [Lyndon factorization](string/lyndon_factorization.md)
- **Tasks**
    - [Expression parsing](string/expression_parsing.md)
    - [Manacher's Algorithm - Finding all sub-palindromes in O(N)](string/manacher.md)
    - [Finding repetitions](string/main_lorentz.md)

### Linear Algebra

- **Matrices**
    - [Gauss & System of Linear Equations](linear_algebra/linear-system-gauss.md)
    - [Gauss & Determinant](linear_algebra/determinant-gauss.md)
    - [Kraut & Determinant](linear_algebra/determinant-kraut.md)
    - [Rank of a matrix](linear_algebra/rank-matrix.md)

### Combinatorics

- **Fundamentals**
    - [Finding Power of Factorial Divisor](algebra/factorial-divisors.md)
    - [Binomial Coefficients](combinatorics/binomial-coefficients.md)
    - [Catalan Numbers](combinatorics/catalan-numbers.md)
- **Techniques**
    - [The Inclusion-Exclusion Principle](combinatorics/inclusion-exclusion.md)
    - [Burnside's lemma / Pólya enumeration theorem](combinatorics/burnside.md)
    - [Stars and bars](combinatorics/stars_and_bars.md)
    - [Generating all $K$-combinations](combinatorics/generating_combinations.md)
- **Tasks**
    - [Placing Bishops on a Chessboard](combinatorics/bishops-on-chessboard.md)
    - [Balanced bracket sequences](combinatorics/bracket_sequences.md)
    - [Counting labeled graphs](combinatorics/counting_labeled_graphs.md)

### Numerical Methods

- **Search**
    - [Ternary Search](num_methods/ternary_search.md)
    - [Newton's method for finding roots](num_methods/roots_newton.md)
- **Integration**
    - [Integration by Simpson's formula](num_methods/simpson-integration.md)

### Geometry

- **Elementary operations**
    - [Basic Geometry](geometry/basic-geometry.md)
    - [Finding the equation of a line for a segment](geometry/segment-to-line.md)
    - [Intersection Point of Lines](geometry/lines-intersection.md)
    - [Check if two segments intersect](geometry/check-segments-intersection.md)
    - [Intersection of Segments](geometry/segments-intersection.md)
    - [Circle-Line Intersection](geometry/circle-line-intersection.md)
    - [Circle-Circle Intersection](geometry/circle-circle-intersection.md)
    - [Common tangents to two circles](geometry/tangents-to-two-circles.md)
    - [Length of the union of segments](geometry/length-of-segments-union.md)
- **Polygons**
    - [Oriented area of a triangle](geometry/oriented-triangle-area.md)
    - [Area of simple polygon](geometry/area-of-simple-polygon.md)
    - [Check if points belong to the convex polygon in O(log N)](geometry/point-in-convex-polygon.md)
    - [Minkowski sum of convex polygons](geometry/minkowski.md)
    - [Pick's Theorem - area of lattice polygons](geometry/picks-theorem.md)
    - [Lattice points of non-lattice polygon](geometry/lattice-points.md)
- **Convex hull**
    - [Convex hull construction](geometry/convex-hull.md)
    - [Convex hull trick and Li Chao tree](geometry/convex_hull_trick.md)
- **Sweep-line**
    - [Search for a pair of intersecting segments](geometry/intersecting_segments.md)
    - [Point location in O(log N)](geometry/point-location.md)
- **Miscellaneous**
    - [Finding the nearest pair of points](geometry/nearest_points.md)
    - [Delaunay triangulation and Voronoi diagram](geometry/delaunay.md)
    - [Vertical decomposition](geometry/vertical_decomposition.md)
    - [Half-plane intersection - S&I Algorithm in O(Nlog N)](geometry/halfplane-intersection.md)

### Graphs

- **Graph traversal**
    - [Breadth First Search](graph/breadth-first-search.md)
    - [Depth First Search](graph/depth-first-search.md)
- **Connected components, bridges, articulations points**
    - [Finding Connected Components](graph/search-for-connected-components.md)
    - [Finding Bridges in O(N+M)](graph/bridge-searching.md)
    - [Finding Bridges Online](graph/bridge-searching-online.md)
    - [Finding Articulation Points in O(N+M)](graph/cutpoints.md)
    - [Strongly Connected Components and Condensation Graph](graph/strongly-connected-components.md)
    - [Strong Orientation](graph/strong-orientation.md)
- **Single-source shortest paths**
    - [Dijkstra - finding shortest paths from given vertex](graph/dijkstra.md)
    - [Dijkstra on sparse graphs](graph/dijkstra_sparse.md)
    - [Bellman-Ford - finding shortest paths with negative weights](graph/bellman_ford.md)
    - [0-1 BFS](graph/01_bfs.md)
    - [D´Esopo-Pape algorithm](graph/desopo_pape.md)
- **All-pairs shortest paths**
    - [Floyd-Warshall - finding all shortest paths](graph/all-pair-shortest-path-floyd-warshall.md)
    - [Number of paths of fixed length / Shortest paths of fixed length](graph/fixed_length_paths.md)
- **Spanning trees**
    - [Minimum Spanning Tree - Prim's Algorithm](graph/mst_prim.md)
    - [Minimum Spanning Tree - Kruskal](graph/mst_kruskal.md)
    - [Minimum Spanning Tree - Kruskal with Disjoint Set Union](graph/mst_kruskal_with_dsu.md)
    - [Second best Minimum Spanning Tree - Using Kruskal and Lowest Common Ancestor](graph/second_best_mst.md)
    - [Kirchhoff Theorem](graph/kirchhoff-theorem.md)
    - [Prüfer code](graph/pruefer_code.md)
- **Cycles**
    - [Checking a graph for acyclicity and finding a cycle in O(M)](graph/finding-cycle.md)
    - [Finding a Negative Cycle in the Graph](graph/finding-negative-cycle-in-graph.md)
    - [Eulerian Path](graph/euler_path.md)
- **Lowest common ancestor**
    - [Lowest Common Ancestor](graph/lca.md)
    - [Lowest Common Ancestor - Binary Lifting](graph/lca_binary_lifting.md)
    - [Lowest Common Ancestor - Farach-Colton and Bender algorithm](graph/lca_farachcoltonbender.md)
    - [Solve RMQ by finding LCA](graph/rmq_linear.md)
    - [Lowest Common Ancestor - Tarjan's off-line algorithm](graph/lca_tarjan.md)
- **Flows and related problems**
    - [Maximum flow - Ford-Fulkerson and Edmonds-Karp](graph/edmonds_karp.md)
    - [Maximum flow - Push-relabel algorithm](graph/push-relabel.md)
    - [Maximum flow - Push-relabel algorithm improved](graph/push-relabel-faster.md)
    - [Maximum flow - Dinic's algorithm](graph/dinic.md)
    - [Maximum flow - MPM algorithm](graph/mpm.md)
    - [Flows with demands](graph/flow_with_demands.md)
    - [Minimum-cost flow](graph/min_cost_flow.md)
    - [Assignment problem. Solution using min-cost-flow in O (N^5)](graph/Assignment-problem-min-flow.md)
- **Matchings and related problems**
    - [Bipartite Graph Check](graph/bipartite-check.md)
    - [Kuhn' Algorithm - Maximum Bipartite Matching](graph/kuhn_maximum_bipartite_matching.md)
- **Miscellaneous**
    - [Topological Sorting](graph/topological-sort.md)
    - [Edge connectivity / Vertex connectivity](graph/edge_vertex_connectivity.md)
    - [Tree painting](graph/tree_painting.md)
    - [2-SAT](graph/2SAT.md)
    - [Heavy-light decomposition](graph/hld.md)

### Miscellaneous

- **Sequences**
    - [RMQ task (Range Minimum Query - the smallest element in an interval)](sequences/rmq.md)
    - [Longest increasing subsequence](sequences/longest_increasing_subsequence.md)
    - [Search the subsegment with the maximum/minimum sum](others/maximum_average_segment.md)
    - [K-th order statistic in O(N)](sequences/k-th.md)
    - [MEX task (Minimal Excluded element in an array)](sequences/mex.md)
- **Game Theory**
    - [Games on arbitrary graphs](game_theory/games_on_graphs.md)
    - [Sprague-Grundy theorem. Nim](game_theory/sprague-grundy-nim.md)
- **Schedules**
    - [Scheduling jobs on one machine](schedules/schedule_one_machine.md)
    - [Scheduling jobs on two machines](schedules/schedule_two_machines.md)
    - [Optimal schedule of jobs given their deadlines and durations](schedules/schedule-with-completion-duration.md)
- **Miscellaneous**
    - [Josephus problem](others/josephus_problem.md)
    - [15 Puzzle Game: Existence Of The Solution](others/15-puzzle.md)
    - [The Stern-Brocot Tree and Farey Sequences](others/stern_brocot_tree_farey_sequences.md)

---

## Contributing

- [Information for contributors](contrib.md)
- [Test-Your-Page form](preview.md)
=======
{% include 'navigation.md' %}
>>>>>>> 4e4bf636
<|MERGE_RESOLUTION|>--- conflicted
+++ resolved
@@ -6,235 +6,4 @@
 
 ## Navigation
 
-<<<<<<< HEAD
-- January 16, 2022: Switched to the [MkDocs](https://www.mkdocs.org/) site generator with the [Material for MkDocs](https://squidfunk.github.io/mkdocs-material/) theme, which give the website a more modern look, brings a couple of new features (dark mode, better search, ...), makes the website more stable (in terms of rendering math formulas), and makes it easier to contribute.
-
-Full list of updates: [Commit History](https://github.com/e-maxx-eng/e-maxx-eng/commits/master)
-
-## Articles
-
-### Algebra
-
-- **Fundamentals**
-    - [Binary Exponentiation](algebra/binary-exp.md)
-    - [Euclidean algorithm for computing the greatest common divisor](algebra/euclid-algorithm.md)
-    - [Extended Euclidean Algorithm](algebra/extended-euclid-algorithm.md)
-    - [Linear Diophantine Equations](algebra/linear-diophantine-equation.md)
-    - [Fibonacci Numbers](algebra/fibonacci-numbers.md)
-- **Prime numbers**
-    - [Sieve of Eratosthenes](algebra/sieve-of-eratosthenes.md)
-    - [Linear Sieve](algebra/prime-sieve-linear.md)
-    - [Primality tests](algebra/primality_tests.md)
-    - [Integer factorization](algebra/factorization.md)
-- **Number-theoretic functions**
-    - [Euler's totient function](algebra/phi-function.md)
-    - [Number of divisors / sum of divisors](algebra/divisors.md)
-- **Modular arithmetic**
-    - [Modular Inverse](algebra/module-inverse.md)
-    - [Linear Congruence Equation](algebra/linear_congruence_equation.md)
-    - [Chinese Remainder Theorem](algebra/chinese-remainder-theorem.md)
-    - [Factorial modulo $p$](algebra/factorial-modulo.md)
-    - [Discrete Log](algebra/discrete-log.md)
-    - [Primitive Root](algebra/primitive-root.md)
-    - [Discrete Root](algebra/discrete-root.md)
-    - [Montgomery Multiplication](algebra/montgomery_multiplication.md)
-- **Number systems**
-    - [Balanced Ternary](algebra/balanced-ternary.md)
-    - [Gray code](algebra/gray-code.md)
-- **Miscellaneous**
-    - [Enumerating submasks of a bitmask](algebra/all-submasks.md)
-    - [Arbitrary-Precision Arithmetic](algebra/big-integer.md)
-    - [Fast Fourier transform](algebra/fft.md)
-    - [Operations on polynomials and series](algebra/polynomial.md)
-
-### Data Structures
-
-- **Fundamentals**
-    - [Minimum Stack / Minimum Queue](data_structures/stack_queue_modification.md)
-    - [Sparse Table](data_structures/sparse-table.md)
-- **Trees**
-    - [Disjoint Set Union](data_structures/disjoint_set_union.md)
-    - [Fenwick Tree](data_structures/fenwick.md)
-    - [Sqrt Decomposition](data_structures/sqrt_decomposition.md)
-    - [Segment Tree](data_structures/segment_tree.md)
-    - [Treap](data_structures/treap.md)
-    - [Sqrt Tree](data_structures/sqrt-tree.md)
-    - [Randomized Heap](data_structures/randomized_heap.md)
-- **Advanced**
-    - [Deleting from a data structure in O(T(n)log n)](data_structures/deleting_in_log_n.md)
-
-### Dynamic Programming
-
-- **DP optimizations**
-    - [Divide and Conquer DP](dynamic_programming/divide-and-conquer-dp.md)
-- **Tasks**
-    - [Dynamic Programming on Broken Profile. Problem "Parquet"](dynamic_programming/profile-dynamics.md)
-    - [Finding the largest zero submatrix](dynamic_programming/zero_matrix.md)
-
-### String Processing
-
-- **Fundamentals**
-    - [String Hashing](string/string-hashing.md)
-    - [Rabin-Karp for String Matching](string/rabin-karp.md)
-    - [Prefix function - Knuth-Morris-Pratt](string/prefix-function.md)
-    - [Z-function](string/z-function.md)
-    - [Suffix Array](string/suffix-array.md)
-    - [Aho-Corasick algorithm](string/aho_corasick.md)
-- **Advanced**
-    - [Suffix Tree](string/suffix-tree-ukkonen.md)
-    - [Suffix Automaton](string/suffix-automaton.md)
-    - [Lyndon factorization](string/lyndon_factorization.md)
-- **Tasks**
-    - [Expression parsing](string/expression_parsing.md)
-    - [Manacher's Algorithm - Finding all sub-palindromes in O(N)](string/manacher.md)
-    - [Finding repetitions](string/main_lorentz.md)
-
-### Linear Algebra
-
-- **Matrices**
-    - [Gauss & System of Linear Equations](linear_algebra/linear-system-gauss.md)
-    - [Gauss & Determinant](linear_algebra/determinant-gauss.md)
-    - [Kraut & Determinant](linear_algebra/determinant-kraut.md)
-    - [Rank of a matrix](linear_algebra/rank-matrix.md)
-
-### Combinatorics
-
-- **Fundamentals**
-    - [Finding Power of Factorial Divisor](algebra/factorial-divisors.md)
-    - [Binomial Coefficients](combinatorics/binomial-coefficients.md)
-    - [Catalan Numbers](combinatorics/catalan-numbers.md)
-- **Techniques**
-    - [The Inclusion-Exclusion Principle](combinatorics/inclusion-exclusion.md)
-    - [Burnside's lemma / Pólya enumeration theorem](combinatorics/burnside.md)
-    - [Stars and bars](combinatorics/stars_and_bars.md)
-    - [Generating all $K$-combinations](combinatorics/generating_combinations.md)
-- **Tasks**
-    - [Placing Bishops on a Chessboard](combinatorics/bishops-on-chessboard.md)
-    - [Balanced bracket sequences](combinatorics/bracket_sequences.md)
-    - [Counting labeled graphs](combinatorics/counting_labeled_graphs.md)
-
-### Numerical Methods
-
-- **Search**
-    - [Ternary Search](num_methods/ternary_search.md)
-    - [Newton's method for finding roots](num_methods/roots_newton.md)
-- **Integration**
-    - [Integration by Simpson's formula](num_methods/simpson-integration.md)
-
-### Geometry
-
-- **Elementary operations**
-    - [Basic Geometry](geometry/basic-geometry.md)
-    - [Finding the equation of a line for a segment](geometry/segment-to-line.md)
-    - [Intersection Point of Lines](geometry/lines-intersection.md)
-    - [Check if two segments intersect](geometry/check-segments-intersection.md)
-    - [Intersection of Segments](geometry/segments-intersection.md)
-    - [Circle-Line Intersection](geometry/circle-line-intersection.md)
-    - [Circle-Circle Intersection](geometry/circle-circle-intersection.md)
-    - [Common tangents to two circles](geometry/tangents-to-two-circles.md)
-    - [Length of the union of segments](geometry/length-of-segments-union.md)
-- **Polygons**
-    - [Oriented area of a triangle](geometry/oriented-triangle-area.md)
-    - [Area of simple polygon](geometry/area-of-simple-polygon.md)
-    - [Check if points belong to the convex polygon in O(log N)](geometry/point-in-convex-polygon.md)
-    - [Minkowski sum of convex polygons](geometry/minkowski.md)
-    - [Pick's Theorem - area of lattice polygons](geometry/picks-theorem.md)
-    - [Lattice points of non-lattice polygon](geometry/lattice-points.md)
-- **Convex hull**
-    - [Convex hull construction](geometry/convex-hull.md)
-    - [Convex hull trick and Li Chao tree](geometry/convex_hull_trick.md)
-- **Sweep-line**
-    - [Search for a pair of intersecting segments](geometry/intersecting_segments.md)
-    - [Point location in O(log N)](geometry/point-location.md)
-- **Miscellaneous**
-    - [Finding the nearest pair of points](geometry/nearest_points.md)
-    - [Delaunay triangulation and Voronoi diagram](geometry/delaunay.md)
-    - [Vertical decomposition](geometry/vertical_decomposition.md)
-    - [Half-plane intersection - S&I Algorithm in O(Nlog N)](geometry/halfplane-intersection.md)
-
-### Graphs
-
-- **Graph traversal**
-    - [Breadth First Search](graph/breadth-first-search.md)
-    - [Depth First Search](graph/depth-first-search.md)
-- **Connected components, bridges, articulations points**
-    - [Finding Connected Components](graph/search-for-connected-components.md)
-    - [Finding Bridges in O(N+M)](graph/bridge-searching.md)
-    - [Finding Bridges Online](graph/bridge-searching-online.md)
-    - [Finding Articulation Points in O(N+M)](graph/cutpoints.md)
-    - [Strongly Connected Components and Condensation Graph](graph/strongly-connected-components.md)
-    - [Strong Orientation](graph/strong-orientation.md)
-- **Single-source shortest paths**
-    - [Dijkstra - finding shortest paths from given vertex](graph/dijkstra.md)
-    - [Dijkstra on sparse graphs](graph/dijkstra_sparse.md)
-    - [Bellman-Ford - finding shortest paths with negative weights](graph/bellman_ford.md)
-    - [0-1 BFS](graph/01_bfs.md)
-    - [D´Esopo-Pape algorithm](graph/desopo_pape.md)
-- **All-pairs shortest paths**
-    - [Floyd-Warshall - finding all shortest paths](graph/all-pair-shortest-path-floyd-warshall.md)
-    - [Number of paths of fixed length / Shortest paths of fixed length](graph/fixed_length_paths.md)
-- **Spanning trees**
-    - [Minimum Spanning Tree - Prim's Algorithm](graph/mst_prim.md)
-    - [Minimum Spanning Tree - Kruskal](graph/mst_kruskal.md)
-    - [Minimum Spanning Tree - Kruskal with Disjoint Set Union](graph/mst_kruskal_with_dsu.md)
-    - [Second best Minimum Spanning Tree - Using Kruskal and Lowest Common Ancestor](graph/second_best_mst.md)
-    - [Kirchhoff Theorem](graph/kirchhoff-theorem.md)
-    - [Prüfer code](graph/pruefer_code.md)
-- **Cycles**
-    - [Checking a graph for acyclicity and finding a cycle in O(M)](graph/finding-cycle.md)
-    - [Finding a Negative Cycle in the Graph](graph/finding-negative-cycle-in-graph.md)
-    - [Eulerian Path](graph/euler_path.md)
-- **Lowest common ancestor**
-    - [Lowest Common Ancestor](graph/lca.md)
-    - [Lowest Common Ancestor - Binary Lifting](graph/lca_binary_lifting.md)
-    - [Lowest Common Ancestor - Farach-Colton and Bender algorithm](graph/lca_farachcoltonbender.md)
-    - [Solve RMQ by finding LCA](graph/rmq_linear.md)
-    - [Lowest Common Ancestor - Tarjan's off-line algorithm](graph/lca_tarjan.md)
-- **Flows and related problems**
-    - [Maximum flow - Ford-Fulkerson and Edmonds-Karp](graph/edmonds_karp.md)
-    - [Maximum flow - Push-relabel algorithm](graph/push-relabel.md)
-    - [Maximum flow - Push-relabel algorithm improved](graph/push-relabel-faster.md)
-    - [Maximum flow - Dinic's algorithm](graph/dinic.md)
-    - [Maximum flow - MPM algorithm](graph/mpm.md)
-    - [Flows with demands](graph/flow_with_demands.md)
-    - [Minimum-cost flow](graph/min_cost_flow.md)
-    - [Assignment problem. Solution using min-cost-flow in O (N^5)](graph/Assignment-problem-min-flow.md)
-- **Matchings and related problems**
-    - [Bipartite Graph Check](graph/bipartite-check.md)
-    - [Kuhn' Algorithm - Maximum Bipartite Matching](graph/kuhn_maximum_bipartite_matching.md)
-- **Miscellaneous**
-    - [Topological Sorting](graph/topological-sort.md)
-    - [Edge connectivity / Vertex connectivity](graph/edge_vertex_connectivity.md)
-    - [Tree painting](graph/tree_painting.md)
-    - [2-SAT](graph/2SAT.md)
-    - [Heavy-light decomposition](graph/hld.md)
-
-### Miscellaneous
-
-- **Sequences**
-    - [RMQ task (Range Minimum Query - the smallest element in an interval)](sequences/rmq.md)
-    - [Longest increasing subsequence](sequences/longest_increasing_subsequence.md)
-    - [Search the subsegment with the maximum/minimum sum](others/maximum_average_segment.md)
-    - [K-th order statistic in O(N)](sequences/k-th.md)
-    - [MEX task (Minimal Excluded element in an array)](sequences/mex.md)
-- **Game Theory**
-    - [Games on arbitrary graphs](game_theory/games_on_graphs.md)
-    - [Sprague-Grundy theorem. Nim](game_theory/sprague-grundy-nim.md)
-- **Schedules**
-    - [Scheduling jobs on one machine](schedules/schedule_one_machine.md)
-    - [Scheduling jobs on two machines](schedules/schedule_two_machines.md)
-    - [Optimal schedule of jobs given their deadlines and durations](schedules/schedule-with-completion-duration.md)
-- **Miscellaneous**
-    - [Josephus problem](others/josephus_problem.md)
-    - [15 Puzzle Game: Existence Of The Solution](others/15-puzzle.md)
-    - [The Stern-Brocot Tree and Farey Sequences](others/stern_brocot_tree_farey_sequences.md)
-
----
-
-## Contributing
-
-- [Information for contributors](contrib.md)
-- [Test-Your-Page form](preview.md)
-=======
-{% include 'navigation.md' %}
->>>>>>> 4e4bf636
+{% include 'navigation.md' %}